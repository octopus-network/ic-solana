<<<<<<< HEAD
use candid::{CandidType, Principal};

use ic_management_canister_types::{
    DerivationPath, SchnorrAlgorithm, SchnorrKeyId, SchnorrPublicKeyArgs, SchnorrPublicKeyResponse,
    SignWithSchnorrArgs, SignWithSchnorrReply,
};
use ic_solana::request::RpcRequest;
use ic_solana::rpc_client::RpcResult;
use ic_solana::types::{
    AccountMeta, BlockHash, Instruction, Message, Pubkey, Signature, Transaction,
};
=======
use std::cell::RefCell;
use std::str::FromStr;
>>>>>>> 17151181

use candid::{CandidType, Principal};
use ic_cdk::update;
use serde_bytes::ByteBuf;

use ic_solana::token::{SolanaClient, TokenCreateInfo};
use ic_solana::types::{EncodedConfirmedTransactionWithStatusMeta, Pubkey};

<<<<<<< HEAD
pub mod extension;
pub mod instruction_error;
pub mod program_error;
pub mod program_option;
pub mod serialization;
pub mod system_instruction;
pub mod token_error;
pub mod token_instruction;
=======
mod utils;
>>>>>>> 17151181

thread_local! {
    static SOL_PROVIDER_CANISTER: RefCell<Option<Principal>>  = const { RefCell::new(None) };
    static SCHNORR_CANISTER: RefCell<Option<Principal>> = const { RefCell::new(None)};
}

fn sol_canister_id() -> Principal {
    SOL_PROVIDER_CANISTER
        .with_borrow(|canister| canister.expect("Solana provider canister not initialized"))
}

<<<<<<< HEAD
#[derive(CandidType, Debug)]
pub struct SendTransactionRequest {
    pub instructions: Vec<String>,
    pub recent_blockhash: Option<String>,
}

// test ic-solana-provider request
#[ic_cdk::update]
pub async fn request() {
    let sol_canister = sol_canister_id();
    // Get the solana address associated with the caller
    let response: Result<(String,), _> = ic_cdk::call(sol_canister, "get_address", ()).await;
    let solana_address = Pubkey::from_str(&response.unwrap().0).unwrap();
    ic_cdk::println!("solana_address: {}", solana_address);

    let response: Result<(RpcResult<String>,), _> = ic_cdk::call(
        sol_canister,
        "request",
        (
            RpcRequest::GetMinimumBalanceForRentExemption.to_string(),
            "[82]",
            156u64,
        ),
    )
    .await;
    let rent_exemption = response.unwrap().0.unwrap();
    ic_cdk::println!("rent_exemption: {:?}", rent_exemption);
}

// test transfer
#[ic_cdk::update]
pub async fn transfer() {
    let sol_canister = sol_canister_id();

    // Get the solana address associated with the caller
    let response: Result<(String,), _> = ic_cdk::call(sol_canister, "get_address", ()).await;
    let solana_address = Pubkey::from_str(&response.unwrap().0).unwrap();
    ic_cdk::println!("solana_address: {}", solana_address);

    // Get the balance
    let response: Result<(RpcResult<u64>,), _> = ic_cdk::call(
        sol_canister,
        "sol_getBalance",
        (solana_address.to_string(),),
    )
    .await;
    let lamports = response.unwrap().0.unwrap();
    ic_cdk::println!("Balance: {} lamports", lamports);

    let fee = 10_000;
    let amount = 1_000_000u64;

    if lamports <= amount + fee {
        ic_cdk::trap("Not enough lamports");
    }

    // Get the latest blockhash
    let response: Result<(RpcResult<String>,), _> =
        ic_cdk::call(sol_canister, "sol_latestBlockhash", ()).await;
    let blockhash = BlockHash::from_str(&response.unwrap().0.unwrap()).unwrap();
    ic_cdk::println!("Latest Blockhash: {:?}", blockhash);

    // Generate a transfer instruction
    let system_program_id = Pubkey::from_str("11111111111111111111111111111111").unwrap();
    let transfer_ix1 = Instruction::new_with_bincode(
        system_program_id,
        &(2, 0, 0, 0, 40, 54, 89, 0, 0, 0, 0, 0), // transfer 9_000_000 lamports
        vec![
            AccountMeta::new(solana_address, true),
            AccountMeta::new(
                Pubkey::from_str("3gghk7mHWtFsJcg6EZGK7sbHj3qW6ExUdZLs9q8GRjia").unwrap(),
                false,
            ),
            AccountMeta::new(system_program_id, false),
        ],
    );
    let to_pubkey = Pubkey::from_str("3gghk7mHWtFsJcg6EZGK7sbHj3qW6ExUdZLs9q8GRjia").unwrap();
    let transfer_ix2 = system_instruction::transfer(&solana_address, &to_pubkey, 9_000_000);

    let response: Result<(RpcResult<String>,), _> = ic_cdk::call(
        sol_canister,
        "sol_sendTransaction",
        (SendTransactionRequest {
            instructions: vec![transfer_ix1.to_string(), transfer_ix2.to_string()],
            recent_blockhash: Some(blockhash.to_string()),
        },),
    )
    .await;

    let signature = response.unwrap().0.unwrap();
    ic_cdk::println!("Signature: {:?}", signature);
}

// test create mint account and init it
#[ic_cdk::update]
async fn create_mint_account() {
    let sol_canister = sol_canister_id();
    // Get the solana address associated with the caller
    let response: Result<(String,), _> = ic_cdk::call(sol_canister, "get_address", ()).await;
    let solana_address = Pubkey::from_str(&response.unwrap().0).unwrap();
    ic_cdk::println!("solana_address: {}", solana_address);
    // let extension_types: Vec<ExtensionType> = vec![];
    // let params = "[{\"minContextSlot\":null}]".to_string();
    let space: usize = 82;

    // get rent exemption
    let response: Result<(RpcResult<u64>,), _> = ic_cdk::call(
        sol_canister,
        "sol_getminimumbalanceforrentexemption",
        (space,),
    )
    .await;
    let rent_exemption = response.unwrap().0.unwrap();
    ic_cdk::println!("rent_exemption: {:?}", rent_exemption);

    // let system_program_id = Pubkey::from_str("11111111111111111111111111111111").unwrap();
    let token22_program_id =
        Pubkey::from_str("TokenzQdBNbLqP5VEhdkAS6EPFLC1PHnBqCXEpPxuEb").unwrap();
    let from_pubkey = solana_address;

    // gen token pubkey,or mint account pubkey
    let key_name = "test_key_1".to_string();
    let cur_canister_id = ic_cdk::id();
    let token_pubkey_derived_path = vec![ByteBuf::from(cur_canister_id.as_slice())];
    let token_pubkey = Pubkey::try_from(
        eddsa_public_key(key_name.clone(), token_pubkey_derived_path.clone()).await,
    )
    .unwrap();
    ic_cdk::println!("token_pubkey: {:?}", token_pubkey);

    // build create account instruction
    let create_account_ix = system_instruction::create_account(
        &from_pubkey,
        &token_pubkey,
        rent_exemption,
        space as u64,
        &token22_program_id,
    );
    ic_cdk::println!("create_account_ix: {:?}", create_account_ix);

    // build init account instruction
    let decimals = 9;
    let initialize_mint_ix = token_instruction::initialize_mint(
        &token22_program_id,
        &token_pubkey,
        &from_pubkey,
        Some(&from_pubkey),
        decimals,
    )
    .unwrap();
    ic_cdk::println!("initialize_mint_ix: {:?}", initialize_mint_ix);

    // Get the latest blockhash
    let response: Result<(RpcResult<String>,), _> =
        ic_cdk::call(sol_canister, "sol_latestBlockhash", ()).await;
    let blockhash = BlockHash::from_str(&response.unwrap().0.unwrap()).unwrap();
    ic_cdk::println!("Latest Blockhash: {:?}", blockhash);

    let instructions = vec![create_account_ix, initialize_mint_ix];
    let message = Message::new_with_blockhash(&instructions, Some(&from_pubkey), &blockhash);
    let mut tx = Transaction::new_unsigned(message);

    //add signature
    let sol_pubkey_derived_path = vec![ByteBuf::from(sol_canister.as_slice())];
    let signature_0: Signature =
        sign_with_eddsa(key_name.clone(), sol_pubkey_derived_path, tx.message_data())
            .await
            .try_into()
            .expect("Invalid signature");
    tx.add_signature(0, signature_0);
    // tx.add_signature(1, signature_0);
    let signature_1: Signature =
        sign_with_eddsa(key_name, token_pubkey_derived_path, tx.message_data())
            .await
            .try_into()
            .expect("Invalid signature");
    tx.add_signature(1, signature_1);

    ic_cdk::println!("tx with signaure: {:?}", tx);

    // submit to solana
    let response: Result<(RpcResult<String>,), _> =
        ic_cdk::call(sol_canister, "sol_sendRawTransaction", (tx.to_string(),)).await;

    let signature = response.unwrap().0.unwrap();
    ic_cdk::println!("Signature: {:?}", signature);
}

// test mint token to dest address
#[ic_cdk::update]
async fn mint_to() {}

/// When setting up the test canister, we need to save a reference to the solana provider canister
/// so that we can call it later.
=======
fn schnorr_canister() -> Principal {
    SCHNORR_CANISTER.with_borrow(|canister| canister.expect("schnorr canister no initialized"))
}

>>>>>>> 17151181
#[ic_cdk::init]
async fn init(sol_canister: String, schnorr_canister: String) {
    SOL_PROVIDER_CANISTER.with(|canister| {
        *canister.borrow_mut() =
            Some(Principal::from_text(sol_canister).expect("Invalid principal"));
    });

    SCHNORR_CANISTER.with(|canister| {
        *canister.borrow_mut() =
            Some(Principal::from_text(schnorr_canister).expect("Invalid principal"));
    });
}

#[update]
async fn query_transaction(
    payer: String,
    tx_hash: String,
) -> EncodedConfirmedTransactionWithStatusMeta {
    let s = SolanaClient {
        sol_canister_id: sol_canister_id(),
        payer: Pubkey::from_str(payer.as_str()).unwrap(),
        payer_derive_path: vec![ByteBuf::from("custom_payer")],
        chainkey_name: "test_key_1".to_string(),
        schnorr_canister: schnorr_canister(),
    };
    let r = s.query_transaction(tx_hash).await.unwrap();
    r
}

#[update]
async fn get_payer() -> String {
    let payer_path = vec![ByteBuf::from("custom_payer")];
    let c = SolanaClient::derive_account(
        schnorr_canister(),
        "test_key_1".to_string(),
        "custom_payer".to_string(),
    )
    .await;
    c.to_string()
}

#[update]
async fn create_token_with_metadata(payer_addr: String) -> String {
    let s = SolanaClient {
        sol_canister_id: sol_canister_id(),
        payer: Pubkey::from_str(payer_addr.as_str()).unwrap(),
        payer_derive_path: vec![ByteBuf::from("custom_payer")],
        chainkey_name: "test_key_1".to_string(),
        schnorr_canister: schnorr_canister(),
    };
    let token_info = TokenCreateInfo {
        name: "YHTCC".to_string(),
        symbol: "YHTCC".to_string(),
        decimals: 2,
        uri: "".to_string(),
    };
    let r = s.create_mint_with_metadata(token_info).await.unwrap();
    r.to_string()
}

#[update]
async fn create_token(payer_addr: String) -> String {
    let s = SolanaClient {
        sol_canister_id: sol_canister_id(),
        payer: Pubkey::from_str(payer_addr.as_str()).unwrap(),
        payer_derive_path: vec![ByteBuf::from("custom_payer")],
        chainkey_name: "test_key_1".to_string(),
        schnorr_canister: schnorr_canister(),
    };
    let token_info = TokenCreateInfo {
        name: "YHTX".to_string(),
        symbol: "YHTX".to_string(),
        decimals: 2,
        uri: "".to_string(),
    };
    let r = s.create_mint(token_info).await.unwrap();
    r.to_string()
}

<<<<<<< HEAD
    #[test]
    fn test_initialize_mint_packing() {
        let decimals = 2;
        let mint_authority = Pubkey::new_from_array([1u8; 32]);
        let freeze_authority = COption::None;
        let check = TokenInstruction::InitializeMint {
            decimals,
            mint_authority,
            freeze_authority,
        };
        let packed = check.pack();
        let mut expect = Vec::from([0u8, 2]);
        expect.extend_from_slice(&[1u8; 32]);
        expect.extend_from_slice(&[0]);
        assert_eq!(packed, expect);
        let unpacked = TokenInstruction::unpack(&expect).unwrap();
        assert_eq!(unpacked, check);
        // let instruction_type = decode_instruction_type::<TokenInstruction>(&packed).unwrap();
        // assert_eq!(instruction_type, PodTokenInstruction::InitializeMint);
        // let (pod, pod_freeze_authority) =
        //     decode_instruction_data_with_coption_pubkey::<InitializeMintData>(&packed).unwrap();
        // assert_eq!(pod.decimals, decimals);
        // assert_eq!(pod.mint_authority, mint_authority);
        // assert_eq!(pod_freeze_authority, freeze_authority.into());

        // let mint_authority = Pubkey::new_from_array([2u8; 32]);
        // let freeze_authority = COption::Some(Pubkey::new_from_array([3u8; 32]));
        // let check = TokenInstruction::InitializeMint {
        //     decimals,
        //     mint_authority,
        //     freeze_authority,
        // };
        // let packed = check.pack();
        // let mut expect = vec![0u8, 2];
        // expect.extend_from_slice(&[2u8; 32]);
        // expect.extend_from_slice(&[1]);
        // expect.extend_from_slice(&[3u8; 32]);
        // assert_eq!(packed, expect);
        // let unpacked = TokenInstruction::unpack(&expect).unwrap();
        // assert_eq!(unpacked, check);

        // let instruction_type = decode_instruction_type::<PodTokenInstruction>(&packed).unwrap();
        // assert_eq!(instruction_type, PodTokenInstruction::InitializeMint);
        // let (pod, pod_freeze_authority) =
        //     decode_instruction_data_with_coption_pubkey::<InitializeMintData>(&packed).unwrap();
        // assert_eq!(pod.decimals, decimals);
        // assert_eq!(pod.mint_authority, mint_authority);
        // assert_eq!(pod_freeze_authority, freeze_authority.into());
    }
}
=======
ic_cdk::export_candid!();
>>>>>>> 17151181
<|MERGE_RESOLUTION|>--- conflicted
+++ resolved
@@ -1,4 +1,3 @@
-<<<<<<< HEAD
 use candid::{CandidType, Principal};
 
 use ic_management_canister_types::{
@@ -10,10 +9,11 @@
 use ic_solana::types::{
     AccountMeta, BlockHash, Instruction, Message, Pubkey, Signature, Transaction,
 };
-=======
+
+use serde_bytes::ByteBuf;
+
 use std::cell::RefCell;
 use std::str::FromStr;
->>>>>>> 17151181
 
 use candid::{CandidType, Principal};
 use ic_cdk::update;
@@ -22,18 +22,7 @@
 use ic_solana::token::{SolanaClient, TokenCreateInfo};
 use ic_solana::types::{EncodedConfirmedTransactionWithStatusMeta, Pubkey};
 
-<<<<<<< HEAD
-pub mod extension;
-pub mod instruction_error;
-pub mod program_error;
-pub mod program_option;
-pub mod serialization;
-pub mod system_instruction;
-pub mod token_error;
-pub mod token_instruction;
-=======
 mod utils;
->>>>>>> 17151181
 
 thread_local! {
     static SOL_PROVIDER_CANISTER: RefCell<Option<Principal>>  = const { RefCell::new(None) };
@@ -45,207 +34,10 @@
         .with_borrow(|canister| canister.expect("Solana provider canister not initialized"))
 }
 
-<<<<<<< HEAD
-#[derive(CandidType, Debug)]
-pub struct SendTransactionRequest {
-    pub instructions: Vec<String>,
-    pub recent_blockhash: Option<String>,
-}
-
-// test ic-solana-provider request
-#[ic_cdk::update]
-pub async fn request() {
-    let sol_canister = sol_canister_id();
-    // Get the solana address associated with the caller
-    let response: Result<(String,), _> = ic_cdk::call(sol_canister, "get_address", ()).await;
-    let solana_address = Pubkey::from_str(&response.unwrap().0).unwrap();
-    ic_cdk::println!("solana_address: {}", solana_address);
-
-    let response: Result<(RpcResult<String>,), _> = ic_cdk::call(
-        sol_canister,
-        "request",
-        (
-            RpcRequest::GetMinimumBalanceForRentExemption.to_string(),
-            "[82]",
-            156u64,
-        ),
-    )
-    .await;
-    let rent_exemption = response.unwrap().0.unwrap();
-    ic_cdk::println!("rent_exemption: {:?}", rent_exemption);
-}
-
-// test transfer
-#[ic_cdk::update]
-pub async fn transfer() {
-    let sol_canister = sol_canister_id();
-
-    // Get the solana address associated with the caller
-    let response: Result<(String,), _> = ic_cdk::call(sol_canister, "get_address", ()).await;
-    let solana_address = Pubkey::from_str(&response.unwrap().0).unwrap();
-    ic_cdk::println!("solana_address: {}", solana_address);
-
-    // Get the balance
-    let response: Result<(RpcResult<u64>,), _> = ic_cdk::call(
-        sol_canister,
-        "sol_getBalance",
-        (solana_address.to_string(),),
-    )
-    .await;
-    let lamports = response.unwrap().0.unwrap();
-    ic_cdk::println!("Balance: {} lamports", lamports);
-
-    let fee = 10_000;
-    let amount = 1_000_000u64;
-
-    if lamports <= amount + fee {
-        ic_cdk::trap("Not enough lamports");
-    }
-
-    // Get the latest blockhash
-    let response: Result<(RpcResult<String>,), _> =
-        ic_cdk::call(sol_canister, "sol_latestBlockhash", ()).await;
-    let blockhash = BlockHash::from_str(&response.unwrap().0.unwrap()).unwrap();
-    ic_cdk::println!("Latest Blockhash: {:?}", blockhash);
-
-    // Generate a transfer instruction
-    let system_program_id = Pubkey::from_str("11111111111111111111111111111111").unwrap();
-    let transfer_ix1 = Instruction::new_with_bincode(
-        system_program_id,
-        &(2, 0, 0, 0, 40, 54, 89, 0, 0, 0, 0, 0), // transfer 9_000_000 lamports
-        vec![
-            AccountMeta::new(solana_address, true),
-            AccountMeta::new(
-                Pubkey::from_str("3gghk7mHWtFsJcg6EZGK7sbHj3qW6ExUdZLs9q8GRjia").unwrap(),
-                false,
-            ),
-            AccountMeta::new(system_program_id, false),
-        ],
-    );
-    let to_pubkey = Pubkey::from_str("3gghk7mHWtFsJcg6EZGK7sbHj3qW6ExUdZLs9q8GRjia").unwrap();
-    let transfer_ix2 = system_instruction::transfer(&solana_address, &to_pubkey, 9_000_000);
-
-    let response: Result<(RpcResult<String>,), _> = ic_cdk::call(
-        sol_canister,
-        "sol_sendTransaction",
-        (SendTransactionRequest {
-            instructions: vec![transfer_ix1.to_string(), transfer_ix2.to_string()],
-            recent_blockhash: Some(blockhash.to_string()),
-        },),
-    )
-    .await;
-
-    let signature = response.unwrap().0.unwrap();
-    ic_cdk::println!("Signature: {:?}", signature);
-}
-
-// test create mint account and init it
-#[ic_cdk::update]
-async fn create_mint_account() {
-    let sol_canister = sol_canister_id();
-    // Get the solana address associated with the caller
-    let response: Result<(String,), _> = ic_cdk::call(sol_canister, "get_address", ()).await;
-    let solana_address = Pubkey::from_str(&response.unwrap().0).unwrap();
-    ic_cdk::println!("solana_address: {}", solana_address);
-    // let extension_types: Vec<ExtensionType> = vec![];
-    // let params = "[{\"minContextSlot\":null}]".to_string();
-    let space: usize = 82;
-
-    // get rent exemption
-    let response: Result<(RpcResult<u64>,), _> = ic_cdk::call(
-        sol_canister,
-        "sol_getminimumbalanceforrentexemption",
-        (space,),
-    )
-    .await;
-    let rent_exemption = response.unwrap().0.unwrap();
-    ic_cdk::println!("rent_exemption: {:?}", rent_exemption);
-
-    // let system_program_id = Pubkey::from_str("11111111111111111111111111111111").unwrap();
-    let token22_program_id =
-        Pubkey::from_str("TokenzQdBNbLqP5VEhdkAS6EPFLC1PHnBqCXEpPxuEb").unwrap();
-    let from_pubkey = solana_address;
-
-    // gen token pubkey,or mint account pubkey
-    let key_name = "test_key_1".to_string();
-    let cur_canister_id = ic_cdk::id();
-    let token_pubkey_derived_path = vec![ByteBuf::from(cur_canister_id.as_slice())];
-    let token_pubkey = Pubkey::try_from(
-        eddsa_public_key(key_name.clone(), token_pubkey_derived_path.clone()).await,
-    )
-    .unwrap();
-    ic_cdk::println!("token_pubkey: {:?}", token_pubkey);
-
-    // build create account instruction
-    let create_account_ix = system_instruction::create_account(
-        &from_pubkey,
-        &token_pubkey,
-        rent_exemption,
-        space as u64,
-        &token22_program_id,
-    );
-    ic_cdk::println!("create_account_ix: {:?}", create_account_ix);
-
-    // build init account instruction
-    let decimals = 9;
-    let initialize_mint_ix = token_instruction::initialize_mint(
-        &token22_program_id,
-        &token_pubkey,
-        &from_pubkey,
-        Some(&from_pubkey),
-        decimals,
-    )
-    .unwrap();
-    ic_cdk::println!("initialize_mint_ix: {:?}", initialize_mint_ix);
-
-    // Get the latest blockhash
-    let response: Result<(RpcResult<String>,), _> =
-        ic_cdk::call(sol_canister, "sol_latestBlockhash", ()).await;
-    let blockhash = BlockHash::from_str(&response.unwrap().0.unwrap()).unwrap();
-    ic_cdk::println!("Latest Blockhash: {:?}", blockhash);
-
-    let instructions = vec![create_account_ix, initialize_mint_ix];
-    let message = Message::new_with_blockhash(&instructions, Some(&from_pubkey), &blockhash);
-    let mut tx = Transaction::new_unsigned(message);
-
-    //add signature
-    let sol_pubkey_derived_path = vec![ByteBuf::from(sol_canister.as_slice())];
-    let signature_0: Signature =
-        sign_with_eddsa(key_name.clone(), sol_pubkey_derived_path, tx.message_data())
-            .await
-            .try_into()
-            .expect("Invalid signature");
-    tx.add_signature(0, signature_0);
-    // tx.add_signature(1, signature_0);
-    let signature_1: Signature =
-        sign_with_eddsa(key_name, token_pubkey_derived_path, tx.message_data())
-            .await
-            .try_into()
-            .expect("Invalid signature");
-    tx.add_signature(1, signature_1);
-
-    ic_cdk::println!("tx with signaure: {:?}", tx);
-
-    // submit to solana
-    let response: Result<(RpcResult<String>,), _> =
-        ic_cdk::call(sol_canister, "sol_sendRawTransaction", (tx.to_string(),)).await;
-
-    let signature = response.unwrap().0.unwrap();
-    ic_cdk::println!("Signature: {:?}", signature);
-}
-
-// test mint token to dest address
-#[ic_cdk::update]
-async fn mint_to() {}
-
-/// When setting up the test canister, we need to save a reference to the solana provider canister
-/// so that we can call it later.
-=======
 fn schnorr_canister() -> Principal {
     SCHNORR_CANISTER.with_borrow(|canister| canister.expect("schnorr canister no initialized"))
 }
 
->>>>>>> 17151181
 #[ic_cdk::init]
 async fn init(sol_canister: String, schnorr_canister: String) {
     SOL_PROVIDER_CANISTER.with(|canister| {
@@ -325,7 +117,54 @@
     r.to_string()
 }
 
-<<<<<<< HEAD
+ic_cdk::export_candid!();
+
+#[cfg(test)]
+mod test {
+    use bincode::Options;
+    use serde_json::{from_str, json, Value};
+    use spl_token_2022::instruction::TokenInstruction;
+    use spl_token_2022::solana_program::{program_option::COption, pubkey::Pubkey};
+
+    use crate::system_instruction::SystemInstruction;
+    // use spl_token_2022::pod_instruction::PodTokenInstruction;
+
+    #[test]
+    fn test_requst_params() {
+        let params = "[82,\"AAAAUrmaZWvna6vHndc5LoVWUBmnj9sjxnvPz5U3qZGY\"]".to_string();
+        let parsed_params: Value = from_str(&params).expect("Failed to parse JSON");
+        if let Value::Array(_) = parsed_params {
+            println!("Parsed JSON is an array: {:?}", parsed_params);
+        } else {
+            println!("Parsed JSON is not an array");
+        }
+        let payload = serde_json::to_string(&json!({
+            "jsonrpc": "2.0",
+            "id": 0,
+            "method": &"getMinimumBalanceForRentExemption",
+            "params": parsed_params
+        }))
+        .unwrap();
+        println!("payload: {:?}", payload);
+    }
+
+    #[test]
+    fn test_transfer_packing() {
+        let transfer = SystemInstruction::Transfer {
+            lamports: 1_000_000u64,
+        };
+        ic_cdk::println!("transfer: {:?}", transfer);
+        let encoded_transfer = (2, 0, 0, 0, 64, 66, 15, 0, 0, 0, 0, 0);
+        ic_cdk::println!("encoded_transfer: {:?}", encoded_transfer);
+        // Define a custom bincode configuration that encodes as little-endian
+        let encoded_transfer: Vec<u8> = bincode::options()
+            .with_fixint_encoding()
+            .serialize(&transfer)
+            .unwrap();
+
+        println!("transfer bincode: {:?}", encoded_transfer);
+    }
+
     #[test]
     fn test_initialize_mint_packing() {
         let decimals = 2;
@@ -375,7 +214,4 @@
         // assert_eq!(pod.mint_authority, mint_authority);
         // assert_eq!(pod_freeze_authority, freeze_authority.into());
     }
-}
-=======
-ic_cdk::export_candid!();
->>>>>>> 17151181
+}
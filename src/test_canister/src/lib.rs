use candid::{CandidType, Principal};

use ic_solana::token::associated_account::get_associated_token_address_with_program_id;
use ic_solana::token::constants::token22_program_id;
use serde_bytes::ByteBuf;

use std::cell::RefCell;
use std::str::FromStr;

use ic_cdk::update;

use ic_solana::token::{SolanaClient, TokenCreateInfo};
use ic_solana::types::{account, EncodedConfirmedTransactionWithStatusMeta, Pubkey};
pub mod extension;
pub mod instruction_error;
pub mod program_error;
pub mod program_option;
pub mod serialization;
pub mod system_instruction;
pub mod token_error;
pub mod token_instruction;

mod utils;

thread_local! {
    static SOL_PROVIDER_CANISTER: RefCell<Option<Principal>>  = const { RefCell::new(None) };
    static SCHNORR_CANISTER: RefCell<Option<Principal>> = const { RefCell::new(None)};
}

fn sol_canister_id() -> Principal {
    SOL_PROVIDER_CANISTER
        .with_borrow(|canister| canister.expect("Solana provider canister not initialized"))
}

fn schnorr_canister() -> Principal {
    SCHNORR_CANISTER.with_borrow(|canister| canister.expect("schnorr canister no initialized"))
}

#[ic_cdk::init]
async fn init(sol_canister: String, schnorr_canister: String) {
    SOL_PROVIDER_CANISTER.with(|canister| {
        *canister.borrow_mut() =
            Some(Principal::from_text(sol_canister).expect("Invalid principal"));
    });

    SCHNORR_CANISTER.with(|canister| {
        *canister.borrow_mut() =
            Some(Principal::from_text(schnorr_canister).expect("Invalid principal"));
    });
}

#[update]
async fn query_transaction(
    payer: String,
    tx_hash: String,
) -> EncodedConfirmedTransactionWithStatusMeta {
    let s = SolanaClient {
        sol_canister_id: sol_canister_id(),
        payer: Pubkey::from_str(payer.as_str()).unwrap(),
        payer_derive_path: vec![ByteBuf::from("custom_payer")],
        chainkey_name: "test_key_1".to_string(),
        schnorr_canister: schnorr_canister(),
    };
    let r = s.query_transaction(tx_hash).await.unwrap();
    r
}

#[update]
async fn get_payer() -> String {
<<<<<<< HEAD
    // let payer_path = vec![ByteBuf::from("custom_payer")];
=======
>>>>>>> 641d4011
    let c = SolanaClient::derive_account(
        schnorr_canister(),
        "test_key_1".to_string(),
        "custom_payer".to_string(),
    )
    .await;
    c.to_string()
}

#[update]
<<<<<<< HEAD
async fn create_token(payer_addr: String) -> String {
    let s = SolanaClient {
        sol_canister_id: sol_canister_id(),
        payer: Pubkey::from_str(payer_addr.as_str()).unwrap(),
        payer_derive_path: vec![ByteBuf::from("custom_payer")],
        chainkey_name: "test_key_1".to_string(),
        schnorr_canister: schnorr_canister(),
    };
    let token_info = TokenCreateInfo {
        name: "YHTX".to_string(),
        symbol: "YHTX".to_string(),
        decimals: 2,
        uri: "".to_string(),
    };
    let r = s.create_mint(token_info).await.unwrap();
    r.to_string()
}

#[update]
async fn create_token_with_metadata(payer_addr: String) -> String {
=======
async fn create_token_with_metadata() -> String {

    let c = SolanaClient::derive_account(
        schnorr_canister(),
        "test_key_1".to_string(),
        "custom_payer".to_string(),
    )
        .await;

>>>>>>> 641d4011
    let s = SolanaClient {
        sol_canister_id: sol_canister_id(),
        payer: c,
        payer_derive_path: vec![ByteBuf::from("custom_payer")],
        chainkey_name: "test_key_1".to_string(),
        schnorr_canister: schnorr_canister(),
    };
    let token_info = TokenCreateInfo {
        name: "YHTCC".to_string(),
        symbol: "YHTCC".to_string(),
        decimals: 2,
        uri: "".to_string(),
    };
    let r = s.create_mint_with_metadata(token_info).await.unwrap();
    r.to_string()
}

#[update]
async fn create_associated_token_account(
    payer_addr: String,
    to_account: String,
    token_mint: String,
) -> String {
    let s = SolanaClient {
        sol_canister_id: sol_canister_id(),
        payer: Pubkey::from_str(payer_addr.as_str()).unwrap(),
        payer_derive_path: vec![ByteBuf::from("custom_payer")],
        chainkey_name: "test_key_1".to_string(),
        schnorr_canister: schnorr_canister(),
    };
<<<<<<< HEAD
    let to_account = Pubkey::from_str(to_account.as_str()).unwrap();
    let token_mint = Pubkey::from_str(token_mint.as_str()).unwrap();

    let r = s
        .create_associated_token_account(&to_account, &token_mint)
        .await
        .unwrap();
    r
}

#[update]
async fn mint_to(
    payer_addr: String,
    to_account: String,
    amount: u64,
    token_mint: String,
) -> String {
    let s = SolanaClient {
        sol_canister_id: sol_canister_id(),
        payer: Pubkey::from_str(payer_addr.as_str()).unwrap(),
        payer_derive_path: vec![ByteBuf::from("custom_payer")],
        chainkey_name: "test_key_1".to_string(),
        schnorr_canister: schnorr_canister(),
=======
    let token_info = TokenCreateInfo {
        name: "YTCX".to_string(),
        symbol: "YTCX".to_string(),
        decimals: 2,
        uri: "".to_string(),
>>>>>>> 641d4011
    };
    let to_account = Pubkey::from_str(to_account.as_str()).unwrap();
    let token_mint = Pubkey::from_str(token_mint.as_str()).unwrap();
    let associated_account = get_associated_token_address_with_program_id(
        &to_account,
        &token_mint,
        &token22_program_id(),
    );

    ic_cdk::println!(
        "{:?} for {:?} associated token account: {:?} ",
        to_account.to_string(),
        token_mint.to_string(),
        associated_account.to_string()
    );
    // s.create_associated_token_account(&to_account, &token_mint)
    //     .await
    //     .unwrap();

    let r = s
        .mint_to(associated_account, amount, token_mint)
        .await
        .unwrap();
    r.to_string()
}

<<<<<<< HEAD
ic_cdk::export_candid!();

#[cfg(test)]
mod test {
    use bincode::Options;
    use serde_json::{from_str, from_value, json, Value};
    use spl_token_2022::instruction::TokenInstruction;
    use spl_token_2022::solana_program::{program_option::COption, pubkey::Pubkey};

    use super::system_instruction::SystemInstruction;
    use ic_solana::rpc_client::JsonRpcResponse;
    use serde::{Deserialize, Serialize};
    // use spl_token_2022::pod_instruction::PodTokenInstruction;

    // #[derive(Debug, Serialize, Deserialize, Clone)]
    // pub struct JsonRpcError {
    //     pub code: i64,
    //     pub message: String,
    // }

    // #[derive(Serialize, Deserialize, Debug)]
    // struct JsonRpcResponse {
    //     jsonrpc: String,
    //     result: TransactionResult,
    //     // error: Option<JsonRpcError>,
    //     id: u64,
    // }

    #[derive(Serialize, Deserialize, Debug)]
    #[serde(rename_all = "camelCase")]
    struct TransactionResult {
        block_time: Option<u64>,
        meta: Meta,
        slot: u64,
        transaction: Transaction,
    }

    #[derive(Serialize, Deserialize, Debug)]
    #[serde(rename_all = "camelCase")]
    struct Meta {
        compute_units_consumed: u64,
        err: Option<Value>,
        fee: u64,
        inner_instructions: Vec<Value>,
        log_messages: Vec<String>,
        post_balances: Vec<u64>,
        post_token_balances: Vec<Value>,
        pre_balances: Vec<u64>,
        pre_token_balances: Vec<Value>,
        rewards: Vec<Value>,
        status: Status,
    }

    #[derive(Serialize, Deserialize, Debug)]
    struct Status {
        #[serde(rename = "Ok")]
        ok: Option<Value>,
    }

    #[derive(Serialize, Deserialize, Debug)]
    struct Transaction {
        message: Message,
        signatures: Vec<String>,
    }

    #[derive(Serialize, Deserialize, Debug)]
    #[serde(rename_all = "camelCase")]
    struct Message {
        account_keys: Vec<AccountKey>,
        instructions: Vec<Instruction>,
        recent_blockhash: String,
    }

    #[derive(Serialize, Deserialize, Debug)]
    struct AccountKey {
        pubkey: String,
        signer: bool,
        source: String,
        writable: bool,
    }

    #[derive(Serialize, Deserialize, Debug)]
    #[serde(rename_all = "camelCase")]
    struct Instruction {
        #[serde(flatten)]
        parsed: Option<Value>,
        program: String,
        program_id: String,
        stack_height: Option<u64>,
    }

    #[derive(Serialize, Deserialize, Debug)]
    // #[serde(untagged)]
    struct ParsedValue {
        parsed: ParsedInstruction,
    }

    #[derive(Serialize, Deserialize, Debug)]
    #[serde(untagged)]
    enum ParsedInstruction {
        InstructionEnum(Value),
        Memo(String),
    }

    #[derive(Serialize, Deserialize, Debug)]
    #[serde(untagged)]
    enum InstructionEnum {
        TransferInstruction(ParsedTransfer),
        BurnInstrcution(ParsedBurn),
    }

    #[derive(Serialize, Deserialize, Debug)]
    #[serde(rename_all = "camelCase")]
    struct ParsedTransfer {
        info: Transfer,
        #[serde(rename = "type")]
        instr_type: String,
    }
    #[derive(Serialize, Deserialize, Debug)]
    struct Transfer {
        destination: Option<String>,
        lamports: Option<u64>,
        source: Option<String>,
    }

    #[derive(Serialize, Deserialize, Debug)]
    #[serde(rename_all = "camelCase")]
    struct ParsedBurn {
        info: Burn,
        #[serde(rename = "type")]
        instr_type: String,
    }

    #[derive(Serialize, Deserialize, Debug)]
    #[serde(rename_all = "camelCase")]
    struct Burn {
        account: Option<String>,
        authority: Option<String>,
        mint: Option<String>,
        token_amount: Option<TokenAmount>,
    }

    #[derive(Serialize, Deserialize, Debug)]
    #[serde(rename_all = "camelCase")]
    struct TokenAmount {
        amount: Option<String>,
        decimals: Option<u8>,
        ui_amount: Option<f64>,
        ui_amount_string: Option<String>,
    }

    #[test]
    fn test_parse_transfer_with_memo_tx() {
        let json_data = r#"
        {
            "jsonrpc": "2.0",
            "result": {
                "blockTime": 1721963687,
                "meta": {
                    "computeUnitsConsumed": 7350,
                    "err": null,
                    "fee": 5000,
                    "innerInstructions": [],
                    "logMessages": [
                        "Program 11111111111111111111111111111111 invoke [1]",
                        "Program 11111111111111111111111111111111 success",
                        "Program MemoSq4gqABAXKb96qnH8TysNcWxMyWCqXgDLGmfcHr invoke [1]",
                        "Program log: Memo (len 16): \"receiver_address\"",
                        "Program MemoSq4gqABAXKb96qnH8TysNcWxMyWCqXgDLGmfcHr consumed 7200 of 399850 compute units",
                        "Program MemoSq4gqABAXKb96qnH8TysNcWxMyWCqXgDLGmfcHr success"
                    ],
                    "postBalances": [
                        5999995000,
                        12008970000,
                        1,
                        521498880
                    ],
                    "postTokenBalances": [],
                    "preBalances": [
                        8000000000,
                        10008970000,
                        1,
                        521498880
                    ],
                    "preTokenBalances": [],
                    "rewards": [],
                    "status": {
                        "Ok": null
                    }
                },
                "slot": 314272704,
                "transaction": {
                    "message": {
                        "accountKeys": [
                            {
                                "pubkey": "74SqAGc8wHgkwNx2Hqiz1UdKkZL1gCCvsRRwN2tSm8Ny",
                                "signer": true,
                                "source": "transaction",
                                "writable": true
                            },
                            {
                                "pubkey": "3gghk7mHWtFsJcg6EZGK7sbHj3qW6ExUdZLs9q8GRjia",
                                "signer": false,
                                "source": "transaction",
                                "writable": true
                            },
                            {
                                "pubkey": "11111111111111111111111111111111",
                                "signer": false,
                                "source": "transaction",
                                "writable": false
                            },
                            {
                                "pubkey": "MemoSq4gqABAXKb96qnH8TysNcWxMyWCqXgDLGmfcHr",
                                "signer": false,
                                "source": "transaction",
                                "writable": false
                            }
                        ],
                        "instructions": [
                            {
                                "parsed": {
                                    "info": {
                                        "destination": "3gghk7mHWtFsJcg6EZGK7sbHj3qW6ExUdZLs9q8GRjia",
                                        "lamports": 2000000000,
                                        "source": "74SqAGc8wHgkwNx2Hqiz1UdKkZL1gCCvsRRwN2tSm8Ny"
                                    },
                                    "type": "transfer"
                                },
                                "program": "system",
                                "programId": "11111111111111111111111111111111",
                                "stackHeight": null
                            },
                            {
                                "parsed": "receiver_address",
                                "program": "spl-memo",
                                "programId": "MemoSq4gqABAXKb96qnH8TysNcWxMyWCqXgDLGmfcHr",
                                "stackHeight": null
                            }
                        ],
                        "recentBlockhash": "BVoPc2NaRNnGBrFssmapBZTycQGyXzxtFn1Uciy52GTT"
                    },
                    "signatures": [
                        "zPTNV4iYR4xdtMupgkFfBYuL99VpdByNGjahNrMjRfWr2FWCRJeMiq3za5pSWT1Jj8z9bG3fBknWfmdL7XFRxud"
                    ]
                }
            },
            "id": 0
        }
        "#;

        let transaction_response =
            serde_json::from_str::<JsonRpcResponse<TransactionResult>>(json_data).unwrap();
        // let transaction_response: JsonRpcResponse = serde_json::from_str(json_data).unwrap();

        println!("transaction_response: {:#?}", transaction_response);
        for instruction in &transaction_response
            .result
            .unwrap()
            .transaction
            .message
            .instructions
        {
            if let Some(parsed_value) = &instruction.parsed {
                if let Ok(parsed_instr) = from_value::<ParsedValue>(parsed_value.clone()) {
                    println!("Parsed Instruction: {:#?}", parsed_instr);
                } else if let Ok(parsed_str) = from_value::<String>(parsed_value.clone()) {
                    println!("Parsed String: {:#?}", parsed_str);
                } else {
                    println!("Unknown Parsed Value: {:#?}", parsed_value);
                }
            }
        }
    }

    #[test]
    fn test_parse_burn_with_memo_tx() {
        let json_data = r#"
        {
    "jsonrpc": "2.0",
    "result": {
        "blockTime": 1722149061,
        "meta": {
            "computeUnitsConsumed": 36589,
            "err": null,
            "fee": 5000,
            "innerInstructions": [],
            "logMessages": [
                "Program MemoSq4gqABAXKb96qnH8TysNcWxMyWCqXgDLGmfcHr invoke [1]",
                "Program log: Signed by 3gghk7mHWtFsJcg6EZGK7sbHj3qW6ExUdZLs9q8GRjia",
                "Program log: Memo (len 44): \"3gghk7mHWtFsJcg6EZGK7sbHj3qW6ExUdZLs9q8GRjia\"",
                "Program MemoSq4gqABAXKb96qnH8TysNcWxMyWCqXgDLGmfcHr consumed 30755 of 400000 compute units",
                "Program MemoSq4gqABAXKb96qnH8TysNcWxMyWCqXgDLGmfcHr success",
                "Program TokenzQdBNbLqP5VEhdkAS6EPFLC1PHnBqCXEpPxuEb invoke [1]",
                "Program log: Instruction: BurnChecked",
                "Program TokenzQdBNbLqP5VEhdkAS6EPFLC1PHnBqCXEpPxuEb consumed 5834 of 369245 compute units",
                "Program TokenzQdBNbLqP5VEhdkAS6EPFLC1PHnBqCXEpPxuEb success"
            ],
            "postBalances": [
                12008965000,
                3883680,
                2074080,
                521498880,
                1141440
            ],
            "postTokenBalances": [
                {
                    "accountIndex": 2,
                    "mint": "AN2n5RYpqH9FfgD5zHFZS2wkezPTAhrukbPYvbx4ZEAj",
                    "owner": "3gghk7mHWtFsJcg6EZGK7sbHj3qW6ExUdZLs9q8GRjia",
                    "programId": "TokenzQdBNbLqP5VEhdkAS6EPFLC1PHnBqCXEpPxuEb",
                    "uiTokenAmount": {
                        "amount": "90000000000",
                        "decimals": 9,
                        "uiAmount": 90.0,
                        "uiAmountString": "90"
                    }
                }
            ],
            "preBalances": [
                12008970000,
                3883680,
                2074080,
                521498880,
                1141440
            ],
            "preTokenBalances": [
                {
                    "accountIndex": 2,
                    "mint": "AN2n5RYpqH9FfgD5zHFZS2wkezPTAhrukbPYvbx4ZEAj",
                    "owner": "3gghk7mHWtFsJcg6EZGK7sbHj3qW6ExUdZLs9q8GRjia",
                    "programId": "TokenzQdBNbLqP5VEhdkAS6EPFLC1PHnBqCXEpPxuEb",
                    "uiTokenAmount": {
                        "amount": "100000000000",
                        "decimals": 9,
                        "uiAmount": 100.0,
                        "uiAmountString": "100"
                    }
                }
            ],
            "rewards": [],
            "status": {
                "Ok": null
            }
        },
        "slot": 314771079,
        "transaction": {
            "message": {
                "accountKeys": [
                    {
                        "pubkey": "3gghk7mHWtFsJcg6EZGK7sbHj3qW6ExUdZLs9q8GRjia",
                        "signer": true,
                        "source": "transaction",
                        "writable": true
                    },
                    {
                        "pubkey": "AN2n5RYpqH9FfgD5zHFZS2wkezPTAhrukbPYvbx4ZEAj",
                        "signer": false,
                        "source": "transaction",
                        "writable": true
                    },
                    {
                        "pubkey": "D58qMHmDAoEaviG8s9VmGwRhcw2z1apJHt6RnPtgxdVj",
                        "signer": false,
                        "source": "transaction",
                        "writable": true
                    },
                    {
                        "pubkey": "MemoSq4gqABAXKb96qnH8TysNcWxMyWCqXgDLGmfcHr",
                        "signer": false,
                        "source": "transaction",
                        "writable": false
                    },
                    {
                        "pubkey": "TokenzQdBNbLqP5VEhdkAS6EPFLC1PHnBqCXEpPxuEb",
                        "signer": false,
                        "source": "transaction",
                        "writable": false
                    }
                ],
                "instructions": [
                    {
                        "parsed": "3gghk7mHWtFsJcg6EZGK7sbHj3qW6ExUdZLs9q8GRjia",
                        "program": "spl-memo",
                        "programId": "MemoSq4gqABAXKb96qnH8TysNcWxMyWCqXgDLGmfcHr",
                        "stackHeight": null
                    },
                    {
                        "parsed": {
                            "info": {
                                "account": "D58qMHmDAoEaviG8s9VmGwRhcw2z1apJHt6RnPtgxdVj",
                                "authority": "3gghk7mHWtFsJcg6EZGK7sbHj3qW6ExUdZLs9q8GRjia",
                                "mint": "AN2n5RYpqH9FfgD5zHFZS2wkezPTAhrukbPYvbx4ZEAj",
                                "tokenAmount": {
                                    "amount": "10000000000",
                                    "decimals": 9,
                                    "uiAmount": 10.0,
                                    "uiAmountString": "10"
                                }
                            },
                            "type": "burnChecked"
                        },
                        "program": "spl-token",
                        "programId": "TokenzQdBNbLqP5VEhdkAS6EPFLC1PHnBqCXEpPxuEb",
                        "stackHeight": null
                    }
                ],
                "recentBlockhash": "HXnTGc3GHrcAuDkAJKyH7wStMii51vYYuMyBGpkAMt61"
            },
            "signatures": [
                "5FHvSDvAmsUnyBRurtsJ3RjMz45CtqUjBP5FvQBQiXBCHfXwb3xqP7cBXGnuDepeGwCR8cE51NJVZY2GHms4GG1Z"
            ]
        }
    },
    "id": 1
}
        "#;

        let transaction_response =
            serde_json::from_str::<JsonRpcResponse<TransactionResult>>(json_data).unwrap();
        // let transaction_response: JsonRpcResponse = serde_json::from_str(json_data).unwrap();

        println!("transaction_response: {:#?}", transaction_response);
        for instruction in &transaction_response
            .result
            .unwrap()
            .transaction
            .message
            .instructions
        {
            if let Some(parsed_value) = &instruction.parsed {
                if let Ok(parsed_instr) = from_value::<ParsedValue>(parsed_value.clone()) {
                    println!("Parsed Instruction: {:#?}", parsed_instr);
                } else if let Ok(parsed_str) = from_value::<String>(parsed_value.clone()) {
                    println!("Parsed String: {:#?}", parsed_str);
                } else {
                    println!("Unknown Parsed Value: {:#?}", parsed_value);
                }
            }
        }
    }

    #[test]
    fn test_parse_transfer_burn_with_memo_tx() {
        let json_data = r#"
    {
"jsonrpc": "2.0",
"result": {
    "blockTime": 1722149061,
    "meta": {
        "computeUnitsConsumed": 36589,
        "err": null,
        "fee": 5000,
        "innerInstructions": [],
        "logMessages": [
            "Program MemoSq4gqABAXKb96qnH8TysNcWxMyWCqXgDLGmfcHr invoke [1]",
            "Program log: Signed by 3gghk7mHWtFsJcg6EZGK7sbHj3qW6ExUdZLs9q8GRjia",
            "Program log: Memo (len 44): \"3gghk7mHWtFsJcg6EZGK7sbHj3qW6ExUdZLs9q8GRjia\"",
            "Program MemoSq4gqABAXKb96qnH8TysNcWxMyWCqXgDLGmfcHr consumed 30755 of 400000 compute units",
            "Program MemoSq4gqABAXKb96qnH8TysNcWxMyWCqXgDLGmfcHr success",
            "Program TokenzQdBNbLqP5VEhdkAS6EPFLC1PHnBqCXEpPxuEb invoke [1]",
            "Program log: Instruction: BurnChecked",
            "Program TokenzQdBNbLqP5VEhdkAS6EPFLC1PHnBqCXEpPxuEb consumed 5834 of 369245 compute units",
            "Program TokenzQdBNbLqP5VEhdkAS6EPFLC1PHnBqCXEpPxuEb success"
        ],
        "postBalances": [
            12008965000,
            3883680,
            2074080,
            521498880,
            1141440
        ],
        "postTokenBalances": [
            {
                "accountIndex": 2,
                "mint": "AN2n5RYpqH9FfgD5zHFZS2wkezPTAhrukbPYvbx4ZEAj",
                "owner": "3gghk7mHWtFsJcg6EZGK7sbHj3qW6ExUdZLs9q8GRjia",
                "programId": "TokenzQdBNbLqP5VEhdkAS6EPFLC1PHnBqCXEpPxuEb",
                "uiTokenAmount": {
                    "amount": "90000000000",
                    "decimals": 9,
                    "uiAmount": 90.0,
                    "uiAmountString": "90"
                }
            }
        ],
        "preBalances": [
            12008970000,
            3883680,
            2074080,
            521498880,
            1141440
        ],
        "preTokenBalances": [
            {
                "accountIndex": 2,
                "mint": "AN2n5RYpqH9FfgD5zHFZS2wkezPTAhrukbPYvbx4ZEAj",
                "owner": "3gghk7mHWtFsJcg6EZGK7sbHj3qW6ExUdZLs9q8GRjia",
                "programId": "TokenzQdBNbLqP5VEhdkAS6EPFLC1PHnBqCXEpPxuEb",
                "uiTokenAmount": {
                    "amount": "100000000000",
                    "decimals": 9,
                    "uiAmount": 100.0,
                    "uiAmountString": "100"
                }
            }
        ],
        "rewards": [],
        "status": {
            "Ok": null
        }
    },
    "slot": 314771079,
    "transaction": {
        "message": {
            "accountKeys": [
                {
                    "pubkey": "3gghk7mHWtFsJcg6EZGK7sbHj3qW6ExUdZLs9q8GRjia",
                    "signer": true,
                    "source": "transaction",
                    "writable": true
                },
                {
                    "pubkey": "AN2n5RYpqH9FfgD5zHFZS2wkezPTAhrukbPYvbx4ZEAj",
                    "signer": false,
                    "source": "transaction",
                    "writable": true
                },
                {
                    "pubkey": "D58qMHmDAoEaviG8s9VmGwRhcw2z1apJHt6RnPtgxdVj",
                    "signer": false,
                    "source": "transaction",
                    "writable": true
                },
                {
                    "pubkey": "MemoSq4gqABAXKb96qnH8TysNcWxMyWCqXgDLGmfcHr",
                    "signer": false,
                    "source": "transaction",
                    "writable": false
                },
                {
                    "pubkey": "TokenzQdBNbLqP5VEhdkAS6EPFLC1PHnBqCXEpPxuEb",
                    "signer": false,
                    "source": "transaction",
                    "writable": false
                }
            ],
            "instructions": [
                {
                    "parsed": "3gghk7mHWtFsJcg6EZGK7sbHj3qW6ExUdZLs9q8GRjia",
                    "program": "spl-memo",
                    "programId": "MemoSq4gqABAXKb96qnH8TysNcWxMyWCqXgDLGmfcHr",
                    "stackHeight": null
                },
                {
                    "parsed": {
                        "info": {
                            "account": "D58qMHmDAoEaviG8s9VmGwRhcw2z1apJHt6RnPtgxdVj",
                            "authority": "3gghk7mHWtFsJcg6EZGK7sbHj3qW6ExUdZLs9q8GRjia",
                            "mint": "AN2n5RYpqH9FfgD5zHFZS2wkezPTAhrukbPYvbx4ZEAj",
                            "tokenAmount": {
                                "amount": "10000000000",
                                "decimals": 9,
                                "uiAmount": 10.0,
                                "uiAmountString": "10"
                            }
                        },
                        "type": "burnChecked"
                    },
                    "program": "spl-token",
                    "programId": "TokenzQdBNbLqP5VEhdkAS6EPFLC1PHnBqCXEpPxuEb",
                    "stackHeight": null
                },
                {
                                "parsed": {
                                    "info": {
                                        "destination": "3gghk7mHWtFsJcg6EZGK7sbHj3qW6ExUdZLs9q8GRjia",
                                        "lamports": 2000000000,
                                        "source": "74SqAGc8wHgkwNx2Hqiz1UdKkZL1gCCvsRRwN2tSm8Ny"
                                    },
                                    "type": "transfer"
                                },
                                "program": "system",
                                "programId": "11111111111111111111111111111111",
                                "stackHeight": null
                            }
            ],
            "recentBlockhash": "HXnTGc3GHrcAuDkAJKyH7wStMii51vYYuMyBGpkAMt61"
        },
        "signatures": [
            "5FHvSDvAmsUnyBRurtsJ3RjMz45CtqUjBP5FvQBQiXBCHfXwb3xqP7cBXGnuDepeGwCR8cE51NJVZY2GHms4GG1Z"
        ]
    }
},
"id": 1
}
    "#;

        let transaction_response =
            serde_json::from_str::<JsonRpcResponse<TransactionResult>>(json_data).unwrap();
        // let transaction_response: JsonRpcResponse = serde_json::from_str(json_data).unwrap();

        println!("transaction_response: {:#?}", transaction_response);
        for instruction in &transaction_response
            .result
            .unwrap()
            .transaction
            .message
            .instructions
        {
            if let Some(parsed_value) = &instruction.parsed {
                if let Ok(parsed_instr) = from_value::<ParsedValue>(parsed_value.clone()) {
                    println!("Parsed Instruction: {:#?}", parsed_instr);
                } else if let Ok(parsed_str) = from_value::<String>(parsed_value.clone()) {
                    println!("Parsed String: {:#?}", parsed_str);
                } else {
                    println!("Unknown Parsed Value: {:#?}", parsed_value);
                }
            }
        }
    }

    #[test]
    fn test_requst_params() {
        let params = "[82,\"AAAAUrmaZWvna6vHndc5LoVWUBmnj9sjxnvPz5U3qZGY\"]".to_string();
        let parsed_params: Value = from_str(&params).expect("Failed to parse JSON");
        if let Value::Array(_) = parsed_params {
            println!("Parsed JSON is an array: {:?}", parsed_params);
        } else {
            println!("Parsed JSON is not an array");
        }
        let payload = serde_json::to_string(&json!({
            "jsonrpc": "2.0",
            "id": 0,
            "method": &"getMinimumBalanceForRentExemption",
            "params": parsed_params
        }))
        .unwrap();
        println!("payload: {:?}", payload);
    }

    #[test]
    fn test_transfer_packing() {
        let transfer = SystemInstruction::Transfer {
            lamports: 1_000_000u64,
        };
        ic_cdk::println!("transfer: {:?}", transfer);
        let encoded_transfer = (2, 0, 0, 0, 64, 66, 15, 0, 0, 0, 0, 0);
        ic_cdk::println!("encoded_transfer: {:?}", encoded_transfer);
        // Define a custom bincode configuration that encodes as little-endian
        let encoded_transfer: Vec<u8> = bincode::options()
            .with_fixint_encoding()
            .serialize(&transfer)
            .unwrap();

        println!("transfer bincode: {:?}", encoded_transfer);
    }

    #[test]
    fn test_initialize_mint_packing() {
        let decimals = 2;
        let mint_authority = Pubkey::new_from_array([1u8; 32]);
        let freeze_authority = COption::None;
        let check = TokenInstruction::InitializeMint {
            decimals,
            mint_authority,
            freeze_authority,
        };
        let packed = check.pack();
        let mut expect = Vec::from([0u8, 2]);
        expect.extend_from_slice(&[1u8; 32]);
        expect.extend_from_slice(&[0]);
        assert_eq!(packed, expect);
        let unpacked = TokenInstruction::unpack(&expect).unwrap();
        assert_eq!(unpacked, check);
        // let instruction_type = decode_instruction_type::<TokenInstruction>(&packed).unwrap();
        // assert_eq!(instruction_type, PodTokenInstruction::InitializeMint);
        // let (pod, pod_freeze_authority) =
        //     decode_instruction_data_with_coption_pubkey::<InitializeMintData>(&packed).unwrap();
        // assert_eq!(pod.decimals, decimals);
        // assert_eq!(pod.mint_authority, mint_authority);
        // assert_eq!(pod_freeze_authority, freeze_authority.into());

        // let mint_authority = Pubkey::new_from_array([2u8; 32]);
        // let freeze_authority = COption::Some(Pubkey::new_from_array([3u8; 32]));
        // let check = TokenInstruction::InitializeMint {
        //     decimals,
        //     mint_authority,
        //     freeze_authority,
        // };
        // let packed = check.pack();
        // let mut expect = vec![0u8, 2];
        // expect.extend_from_slice(&[2u8; 32]);
        // expect.extend_from_slice(&[1]);
        // expect.extend_from_slice(&[3u8; 32]);
        // assert_eq!(packed, expect);
        // let unpacked = TokenInstruction::unpack(&expect).unwrap();
        // assert_eq!(unpacked, check);

        // let instruction_type = decode_instruction_type::<PodTokenInstruction>(&packed).unwrap();
        // assert_eq!(instruction_type, PodTokenInstruction::InitializeMint);
        // let (pod, pod_freeze_authority) =
        //     decode_instruction_data_with_coption_pubkey::<InitializeMintData>(&packed).unwrap();
        // assert_eq!(pod.decimals, decimals);
        // assert_eq!(pod.mint_authority, mint_authority);
        // assert_eq!(pod_freeze_authority, freeze_authority.into());
    }
}
=======
#[update]
async fn mint_to(to_addr: String, token_mint: String) -> String {

    let c = SolanaClient::derive_account(
        schnorr_canister(),
        "test_key_1".to_string(),
        "custom_payer".to_string(),
    )
        .await;

    let s = SolanaClient {
        sol_canister_id: sol_canister_id(),
        payer: c,
        payer_derive_path: vec![ByteBuf::from("custom_payer")],
        chainkey_name: "test_key_1".to_string(),
        schnorr_canister: schnorr_canister(),
    };
    s.mint_to(Pubkey::from_str(&to_addr).unwrap(), 100000, Pubkey::from_str(&token_mint).unwrap()).await.unwrap()
}

#[update]
async fn create_ata(to_address: String, token_mint: String) -> String {
    let c = SolanaClient::derive_account(
        schnorr_canister(),
        "test_key_1".to_string(),
        "custom_payer".to_string(),
    )
        .await;

    let s = SolanaClient {
        sol_canister_id: sol_canister_id(),
        payer: c,
        payer_derive_path: vec![ByteBuf::from("custom_payer")],
        chainkey_name: "test_key_1".to_string(),
        schnorr_canister: schnorr_canister(),
    };
    let to_addr = Pubkey::from_str(&to_address).unwrap();
    let token_mint = Pubkey::from_str(&token_mint).unwrap();
    let r =  s.associated_account(&to_addr, &token_mint).await.unwrap();
    r.to_string()
}


ic_cdk::export_candid!();
>>>>>>> 641d4011
<|MERGE_RESOLUTION|>--- conflicted
+++ resolved
@@ -67,10 +67,6 @@
 
 #[update]
 async fn get_payer() -> String {
-<<<<<<< HEAD
-    // let payer_path = vec![ByteBuf::from("custom_payer")];
-=======
->>>>>>> 641d4011
     let c = SolanaClient::derive_account(
         schnorr_canister(),
         "test_key_1".to_string(),
@@ -81,11 +77,16 @@
 }
 
 #[update]
-<<<<<<< HEAD
-async fn create_token(payer_addr: String) -> String {
+async fn create_token() -> String {
+    let c = SolanaClient::derive_account(
+        schnorr_canister(),
+        "test_key_1".to_string(),
+        "custom_payer".to_string(),
+    )
+    .await;
     let s = SolanaClient {
         sol_canister_id: sol_canister_id(),
-        payer: Pubkey::from_str(payer_addr.as_str()).unwrap(),
+        payer: c,
         payer_derive_path: vec![ByteBuf::from("custom_payer")],
         chainkey_name: "test_key_1".to_string(),
         schnorr_canister: schnorr_canister(),
@@ -101,18 +102,14 @@
 }
 
 #[update]
-async fn create_token_with_metadata(payer_addr: String) -> String {
-=======
 async fn create_token_with_metadata() -> String {
-
     let c = SolanaClient::derive_account(
         schnorr_canister(),
         "test_key_1".to_string(),
         "custom_payer".to_string(),
     )
-        .await;
-
->>>>>>> 641d4011
+    .await;
+
     let s = SolanaClient {
         sol_canister_id: sol_canister_id(),
         payer: c,
@@ -143,7 +140,6 @@
         chainkey_name: "test_key_1".to_string(),
         schnorr_canister: schnorr_canister(),
     };
-<<<<<<< HEAD
     let to_account = Pubkey::from_str(to_account.as_str()).unwrap();
     let token_mint = Pubkey::from_str(token_mint.as_str()).unwrap();
 
@@ -155,26 +151,44 @@
 }
 
 #[update]
-async fn mint_to(
-    payer_addr: String,
-    to_account: String,
-    amount: u64,
-    token_mint: String,
-) -> String {
+async fn create_ata(to_address: String, token_mint: String) -> String {
+    let c = SolanaClient::derive_account(
+        schnorr_canister(),
+        "test_key_1".to_string(),
+        "custom_payer".to_string(),
+    )
+    .await;
+
     let s = SolanaClient {
         sol_canister_id: sol_canister_id(),
-        payer: Pubkey::from_str(payer_addr.as_str()).unwrap(),
+        payer: c,
         payer_derive_path: vec![ByteBuf::from("custom_payer")],
         chainkey_name: "test_key_1".to_string(),
         schnorr_canister: schnorr_canister(),
-=======
-    let token_info = TokenCreateInfo {
-        name: "YTCX".to_string(),
-        symbol: "YTCX".to_string(),
-        decimals: 2,
-        uri: "".to_string(),
->>>>>>> 641d4011
     };
+    let to_addr = Pubkey::from_str(&to_address).unwrap();
+    let token_mint = Pubkey::from_str(&token_mint).unwrap();
+    let r = s.associated_account(&to_addr, &token_mint).await.unwrap();
+    r.to_string()
+}
+
+#[update]
+async fn mint_to(to_account: String, amount: u64, token_mint: String) -> String {
+    let c = SolanaClient::derive_account(
+        schnorr_canister(),
+        "test_key_1".to_string(),
+        "custom_payer".to_string(),
+    )
+    .await;
+
+    let s = SolanaClient {
+        sol_canister_id: sol_canister_id(),
+        payer: c,
+        payer_derive_path: vec![ByteBuf::from("custom_payer")],
+        chainkey_name: "test_key_1".to_string(),
+        schnorr_canister: schnorr_canister(),
+    };
+
     let to_account = Pubkey::from_str(to_account.as_str()).unwrap();
     let token_mint = Pubkey::from_str(token_mint.as_str()).unwrap();
     let associated_account = get_associated_token_address_with_program_id(
@@ -200,7 +214,31 @@
     r.to_string()
 }
 
-<<<<<<< HEAD
+// #[update]
+// async fn mint_to(to_addr: String, token_mint: String) -> String {
+//     let c = SolanaClient::derive_account(
+//         schnorr_canister(),
+//         "test_key_1".to_string(),
+//         "custom_payer".to_string(),
+//     )
+//     .await;
+
+//     let s = SolanaClient {
+//         sol_canister_id: sol_canister_id(),
+//         payer: c,
+//         payer_derive_path: vec![ByteBuf::from("custom_payer")],
+//         chainkey_name: "test_key_1".to_string(),
+//         schnorr_canister: schnorr_canister(),
+//     };
+//     s.mint_to(
+//         Pubkey::from_str(&to_addr).unwrap(),
+//         100000,
+//         Pubkey::from_str(&token_mint).unwrap(),
+//     )
+//     .await
+//     .unwrap()
+// }
+
 ic_cdk::export_candid!();
 
 #[cfg(test)]
@@ -908,50 +946,4 @@
         // assert_eq!(pod.mint_authority, mint_authority);
         // assert_eq!(pod_freeze_authority, freeze_authority.into());
     }
-}
-=======
-#[update]
-async fn mint_to(to_addr: String, token_mint: String) -> String {
-
-    let c = SolanaClient::derive_account(
-        schnorr_canister(),
-        "test_key_1".to_string(),
-        "custom_payer".to_string(),
-    )
-        .await;
-
-    let s = SolanaClient {
-        sol_canister_id: sol_canister_id(),
-        payer: c,
-        payer_derive_path: vec![ByteBuf::from("custom_payer")],
-        chainkey_name: "test_key_1".to_string(),
-        schnorr_canister: schnorr_canister(),
-    };
-    s.mint_to(Pubkey::from_str(&to_addr).unwrap(), 100000, Pubkey::from_str(&token_mint).unwrap()).await.unwrap()
-}
-
-#[update]
-async fn create_ata(to_address: String, token_mint: String) -> String {
-    let c = SolanaClient::derive_account(
-        schnorr_canister(),
-        "test_key_1".to_string(),
-        "custom_payer".to_string(),
-    )
-        .await;
-
-    let s = SolanaClient {
-        sol_canister_id: sol_canister_id(),
-        payer: c,
-        payer_derive_path: vec![ByteBuf::from("custom_payer")],
-        chainkey_name: "test_key_1".to_string(),
-        schnorr_canister: schnorr_canister(),
-    };
-    let to_addr = Pubkey::from_str(&to_address).unwrap();
-    let token_mint = Pubkey::from_str(&token_mint).unwrap();
-    let r =  s.associated_account(&to_addr, &token_mint).await.unwrap();
-    r.to_string()
-}
-
-
-ic_cdk::export_candid!();
->>>>>>> 641d4011
+}